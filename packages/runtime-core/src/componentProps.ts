import {
  TriggerOpTypes,
  shallowReactive,
  shallowReadonly,
  toRaw,
  trigger,
} from '@vue/reactivity'
import {
  EMPTY_ARR,
  EMPTY_OBJ,
  type IfAny,
  PatchFlags,
  camelize,
  capitalize,
  extend,
  hasOwn,
  hyphenate,
  isArray,
  isFunction,
  isObject,
  isOn,
  isReservedProp,
  isString,
  makeMap,
  toRawType,
} from '@vue/shared'
import { warn } from './warning'
import {
  type ComponentInternalInstance,
  type ComponentOptions,
  type ConcreteComponent,
  type Data,
  setCurrentInstance,
} from './component'
import { isEmitListener } from './componentEmits'
import type { AppContext } from './apiCreateApp'
import { createPropsDefaultThis } from './compat/props'
import { isCompatEnabled, softAssertCompatEnabled } from './compat/compatConfig'
import { DeprecationTypes } from './compat/compatConfig'
import { shouldSkipAttr } from './compat/attrsFallthrough'
import { createInternalObject } from './internalObject'

export type ComponentPropsOptions<P = Data> =
  | ComponentObjectPropsOptions<P>
  | string[]

export type ComponentObjectPropsOptions<P = Data> = {
  [K in keyof P]: Prop<P[K]> | null
}

export type Prop<T, D = T> = PropOptions<T, D> | PropType<T>

type DefaultFactory<T> = (props: Data) => T | null | undefined

export interface PropOptions<T = any, D = T> {
  type?: PropType<T> | true | null
  required?: boolean
  default?: D | DefaultFactory<D> | null | undefined | object
  validator?(value: unknown, props: Data): boolean
  /**
   * @internal
   */
  skipCheck?: boolean
  /**
   * @internal
   */
  skipFactory?: boolean
}

export type PropType<T> = PropConstructor<T> | (PropConstructor<T> | null)[]

type PropConstructor<T = any> =
  | { new (...args: any[]): T & {} }
  | { (): T }
  | PropMethod<T>

type PropMethod<T, TConstructor = any> = [T] extends [
  ((...args: any) => any) | undefined,
] // if is function with args, allowing non-required functions
  ? { new (): TConstructor; (): T; readonly prototype: TConstructor } // Create Function like constructor
  : never

type RequiredKeys<T> = {
  [K in keyof T]: T[K] extends
    | { required: true }
    | { default: any }
    // don't mark Boolean props as undefined
    | BooleanConstructor
    | { type: BooleanConstructor }
    ? T[K] extends { default: undefined | (() => undefined) }
      ? never
      : K
    : never
}[keyof T]

type OptionalKeys<T> = Exclude<keyof T, RequiredKeys<T>>

type DefaultKeys<T> = {
  [K in keyof T]: T[K] extends
    | { default: any }
    // Boolean implicitly defaults to false
    | BooleanConstructor
    | { type: BooleanConstructor }
    ? T[K] extends { type: BooleanConstructor; required: true } // not default if Boolean is marked as required
      ? never
      : K
    : never
}[keyof T]

type InferPropType<T, NullAsAny = true> = [T] extends [null]
  ? NullAsAny extends true
    ? any
    : null
  : [T] extends [{ type: null | true }]
    ? any // As TS issue https://github.com/Microsoft/TypeScript/issues/14829 // somehow `ObjectConstructor` when inferred from { (): T } becomes `any` // `BooleanConstructor` when inferred from PropConstructor(with PropMethod) becomes `Boolean`
    : [T] extends [ObjectConstructor | { type: ObjectConstructor }]
      ? Record<string, any>
      : [T] extends [BooleanConstructor | { type: BooleanConstructor }]
        ? boolean
        : [T] extends [DateConstructor | { type: DateConstructor }]
          ? Date
          : [T] extends [(infer U)[] | { type: (infer U)[] }]
            ? U extends DateConstructor
              ? Date | InferPropType<U, false>
              : InferPropType<U, false>
            : [T] extends [Prop<infer V, infer D>]
              ? unknown extends V
                ? IfAny<V, V, D>
                : V
              : T

/**
 * Extract prop types from a runtime props options object.
 * The extracted types are **internal** - i.e. the resolved props received by
 * the component.
 * - Boolean props are always present
 * - Props with default values are always present
 *
 * To extract accepted props from the parent, use {@link ExtractPublicPropTypes}.
 */
export type ExtractPropTypes<O> = {
  // use `keyof Pick<O, RequiredKeys<O>>` instead of `RequiredKeys<O>` to
  // support IDE features
  [K in keyof Pick<O, RequiredKeys<O>>]: InferPropType<O[K]>
} & {
  // use `keyof Pick<O, OptionalKeys<O>>` instead of `OptionalKeys<O>` to
  // support IDE features
  [K in keyof Pick<O, OptionalKeys<O>>]?: InferPropType<O[K]>
}

type PublicRequiredKeys<T> = {
  [K in keyof T]: T[K] extends { required: true } ? K : never
}[keyof T]

type PublicOptionalKeys<T> = Exclude<keyof T, PublicRequiredKeys<T>>

/**
 * Extract prop types from a runtime props options object.
 * The extracted types are **public** - i.e. the expected props that can be
 * passed to component.
 */
export type ExtractPublicPropTypes<O> = {
  [K in keyof Pick<O, PublicRequiredKeys<O>>]: InferPropType<O[K]>
} & {
  [K in keyof Pick<O, PublicOptionalKeys<O>>]?: InferPropType<O[K]>
}

enum BooleanFlags {
  shouldCast,
  shouldCastTrue,
}

// extract props which defined with default from prop options
export type ExtractDefaultPropTypes<O> = O extends object
  ? // use `keyof Pick<O, DefaultKeys<O>>` instead of `DefaultKeys<O>` to support IDE features
    { [K in keyof Pick<O, DefaultKeys<O>>]: InferPropType<O[K]> }
  : {}

type NormalizedProp = PropOptions & {
  [BooleanFlags.shouldCast]?: boolean
  [BooleanFlags.shouldCastTrue]?: boolean
}

// normalized value is a tuple of the actual normalized options
// and an array of prop keys that need value casting (booleans and defaults)
export type NormalizedProps = Record<string, NormalizedProp>
export type NormalizedPropsOptions = [NormalizedProps, string[]] | []

export function initProps(
  instance: ComponentInternalInstance,
  rawProps: Data | null,
  isStateful: number, // result of bitwise flag comparison
  isSSR = false,
) {
  const props: Data = {}
  const attrs: Data = createInternalObject()

  instance.propsDefaults = Object.create(null)

  setFullProps(instance, rawProps, props, attrs)

  // ensure all declared prop keys are present
  for (const key in instance.propsOptions[0]) {
    if (!(key in props)) {
      props[key] = undefined
    }
  }

  // validation
  if (__DEV__) {
    validateProps(rawProps || {}, props, instance)
  }

  if (isStateful) {
    // stateful
    instance.props = isSSR ? props : shallowReactive(props)
  } else {
    if (!instance.type.props) {
      // functional w/ optional props, props === attrs
      instance.props = attrs
    } else {
      // functional w/ declared props
      instance.props = props
    }
  }
  instance.attrs = attrs
}

function isInHmrContext(instance: ComponentInternalInstance | null) {
  while (instance) {
    if (instance.type.__hmrId) return true
    instance = instance.parent
  }
}

export function updateProps(
  instance: ComponentInternalInstance,
  rawProps: Data | null,
  rawPrevProps: Data | null,
  optimized: boolean,
) {
  const {
    props,
    attrs,
    vnode: { patchFlag },
  } = instance
  const rawCurrentProps = toRaw(props)
  const [options] = instance.propsOptions
  let hasAttrsChanged = false

  if (
    // always force full diff in dev
    // - #1942 if hmr is enabled with sfc component
    // - vite#872 non-sfc component used by sfc component
    !(__DEV__ && isInHmrContext(instance)) &&
    (optimized || patchFlag > 0) &&
    !(patchFlag & PatchFlags.FULL_PROPS)
  ) {
    if (patchFlag & PatchFlags.PROPS) {
      // Compiler-generated props & no keys change, just set the updated
      // the props.
      const propsToUpdate = instance.vnode.dynamicProps!
      for (let i = 0; i < propsToUpdate.length; i++) {
        let key = propsToUpdate[i]
        // skip if the prop key is a declared emit event listener
        if (isEmitListener(instance.emitsOptions, key)) {
          continue
        }
        // PROPS flag guarantees rawProps to be non-null
        const value = rawProps![key]
        if (options) {
          // attr / props separation was done on init and will be consistent
          // in this code path, so just check if attrs have it.
          if (hasOwn(attrs, key)) {
            if (value !== attrs[key]) {
              attrs[key] = value
              hasAttrsChanged = true
            }
          } else {
            const camelizedKey = camelize(key)
            props[camelizedKey] = resolvePropValue(
              options,
              rawCurrentProps,
              camelizedKey,
              value,
              instance,
              false /* isAbsent */,
            )
          }
        } else {
          if (__COMPAT__) {
            if (isOn(key) && key.endsWith('Native')) {
              key = key.slice(0, -6) // remove Native postfix
            } else if (shouldSkipAttr(key, instance)) {
              continue
            }
          }
          if (value !== attrs[key]) {
            attrs[key] = value
            hasAttrsChanged = true
          }
        }
      }
    }
  } else {
    // full props update.
    if (setFullProps(instance, rawProps, props, attrs)) {
      hasAttrsChanged = true
    }
    // in case of dynamic props, check if we need to delete keys from
    // the props object
    let kebabKey: string
    for (const key in rawCurrentProps) {
      if (
        !rawProps ||
        // for camelCase
        (!hasOwn(rawProps, key) &&
          // it's possible the original props was passed in as kebab-case
          // and converted to camelCase (#955)
          ((kebabKey = hyphenate(key)) === key || !hasOwn(rawProps, kebabKey)))
      ) {
        if (options) {
          if (
            rawPrevProps &&
            // for camelCase
            (rawPrevProps[key] !== undefined ||
              // for kebab-case
              rawPrevProps[kebabKey!] !== undefined)
          ) {
            props[key] = resolvePropValue(
              options,
              rawCurrentProps,
              key,
              undefined,
              instance,
              true /* isAbsent */,
            )
          }
        } else {
          delete props[key]
        }
      }
    }
    // in the case of functional component w/o props declaration, props and
    // attrs point to the same object so it should already have been updated.
    if (attrs !== rawCurrentProps) {
      for (const key in attrs) {
        if (
          !rawProps ||
          (!hasOwn(rawProps, key) &&
            (!__COMPAT__ || !hasOwn(rawProps, key + 'Native')))
        ) {
          delete attrs[key]
          hasAttrsChanged = true
        }
      }
    }
  }

  // trigger updates for $attrs in case it's used in component slots
  if (hasAttrsChanged) {
    trigger(instance.attrs, TriggerOpTypes.SET, '')
  }

  if (__DEV__) {
    validateProps(rawProps || {}, props, instance)
  }
}

function setFullProps(
  instance: ComponentInternalInstance,
  rawProps: Data | null,
  props: Data,
  attrs: Data,
) {
  const [options, needCastKeys] = instance.propsOptions
  let hasAttrsChanged = false
  let rawCastValues: Data | undefined
  if (rawProps) {
    for (let key in rawProps) {
      // key, ref are reserved and never passed down
      if (isReservedProp(key)) {
        continue
      }

      if (__COMPAT__) {
        if (key.startsWith('onHook:')) {
          softAssertCompatEnabled(
            DeprecationTypes.INSTANCE_EVENT_HOOKS,
            instance,
            key.slice(2).toLowerCase(),
          )
        }
        if (key === 'inline-template') {
          continue
        }
      }

      const value = rawProps[key]
      // prop option names are camelized during normalization, so to support
      // kebab -> camel conversion here we need to camelize the key.
      let camelKey
      if (options && hasOwn(options, (camelKey = camelize(key)))) {
        if (!needCastKeys || !needCastKeys.includes(camelKey)) {
          props[camelKey] = value
        } else {
          ;(rawCastValues || (rawCastValues = {}))[camelKey] = value
        }
      } else if (!isEmitListener(instance.emitsOptions, key)) {
        // Any non-declared (either as a prop or an emitted event) props are put
        // into a separate `attrs` object for spreading. Make sure to preserve
        // original key casing
        if (__COMPAT__) {
          if (isOn(key) && key.endsWith('Native')) {
            key = key.slice(0, -6) // remove Native postfix
          } else if (shouldSkipAttr(key, instance)) {
            continue
          }
        }
        if (!(key in attrs) || value !== attrs[key]) {
          attrs[key] = value
          hasAttrsChanged = true
        }
      }
    }
  }

  if (needCastKeys) {
    const rawCurrentProps = toRaw(props)
    const castValues = rawCastValues || EMPTY_OBJ
    for (let i = 0; i < needCastKeys.length; i++) {
      const key = needCastKeys[i]
      props[key] = resolvePropValue(
        options!,
        rawCurrentProps,
        key,
        castValues[key],
        instance,
        !hasOwn(castValues, key),
      )
    }
  }

  return hasAttrsChanged
}

function resolvePropValue(
  options: NormalizedProps,
  props: Data,
  key: string,
  value: unknown,
  instance: ComponentInternalInstance,
  isAbsent: boolean,
) {
  const opt = options[key]
  if (opt != null) {
    const hasDefault = hasOwn(opt, 'default')
    // default values
    if (hasDefault && value === undefined) {
      const defaultValue = opt.default
      if (
        opt.type !== Function &&
        !opt.skipFactory &&
        isFunction(defaultValue)
      ) {
        const { propsDefaults } = instance
        if (key in propsDefaults) {
          value = propsDefaults[key]
        } else {
          const reset = setCurrentInstance(instance)
          value = propsDefaults[key] = defaultValue.call(
            __COMPAT__ &&
              isCompatEnabled(DeprecationTypes.PROPS_DEFAULT_THIS, instance)
              ? createPropsDefaultThis(instance, props, key)
              : null,
            props,
          )
          reset()
        }
      } else {
        value = defaultValue
      }
    }
    // boolean casting
    if (opt[BooleanFlags.shouldCast]) {
      if (isAbsent && !hasDefault) {
        value = false
      } else if (
        opt[BooleanFlags.shouldCastTrue] &&
        (value === '' || value === hyphenate(key))
      ) {
        value = true
      }
    }
  }
  return value
}

const mixinPropsCache = new WeakMap<ConcreteComponent, NormalizedPropsOptions>()

export function normalizePropsOptions(
  comp: ConcreteComponent,
  appContext: AppContext,
  asMixin = false,
): NormalizedPropsOptions {
  const cache =
    __FEATURE_OPTIONS_API__ && asMixin ? mixinPropsCache : appContext.propsCache
  const cached = cache.get(comp)
  if (cached) {
    return cached
  }

  const raw = comp.props
  const normalized: NormalizedPropsOptions[0] = {}
  const needCastKeys: NormalizedPropsOptions[1] = []

  // apply mixin/extends props
  let hasExtends = false
  if (__FEATURE_OPTIONS_API__ && !isFunction(comp)) {
    const extendProps = (raw: ComponentOptions) => {
      if (__COMPAT__ && isFunction(raw)) {
        raw = raw.options
      }
      hasExtends = true
      const [props, keys] = normalizePropsOptions(raw, appContext, true)
      extend(normalized, props)
      if (keys) needCastKeys.push(...keys)
    }
    if (!asMixin && appContext.mixins.length) {
      appContext.mixins.forEach(extendProps)
    }
    if (comp.extends) {
      extendProps(comp.extends)
    }
    if (comp.mixins) {
      comp.mixins.forEach(extendProps)
    }
  }

  if (!raw && !hasExtends) {
    if (isObject(comp)) {
      cache.set(comp, EMPTY_ARR as any)
    }
    return EMPTY_ARR as any
  }

  if (isArray(raw)) {
    for (let i = 0; i < raw.length; i++) {
      if (__DEV__ && !isString(raw[i])) {
        warn(`props must be strings when using array syntax.`, raw[i])
      }
      const normalizedKey = camelize(raw[i])
      if (validatePropName(normalizedKey)) {
        normalized[normalizedKey] = EMPTY_OBJ
      }
    }
  } else if (raw) {
    if (__DEV__ && !isObject(raw)) {
      warn(`invalid props options`, raw)
    }
    for (const key in raw) {
      const normalizedKey = camelize(key)
      if (validatePropName(normalizedKey)) {
        const opt = raw[key]
        const prop: NormalizedProp = (normalized[normalizedKey] =
          isArray(opt) || isFunction(opt) ? { type: opt } : extend({}, opt))
        const propType = prop.type
        let shouldCast = false
        let shouldCastTrue = true

        if (isArray(propType)) {
          for (let index = 0; index < propType.length; ++index) {
            const type = propType[index]
            const typeName = isFunction(type) && type.name

            if (typeName === 'Boolean') {
              shouldCast = true
              break
            } else if (typeName === 'String') {
              // If we find `String` before `Boolean`, e.g. `[String, Boolean]`,
              // we need to handle the casting slightly differently. Props
              // passed as `<Comp checked="">` or `<Comp checked="checked">`
              // will either be treated as strings or converted to a boolean
              // `true`, depending on the order of the types.
              shouldCastTrue = false
            }
          }
        } else {
          shouldCast = isFunction(propType) && propType.name === 'Boolean'
        }

        prop[BooleanFlags.shouldCast] = shouldCast
        prop[BooleanFlags.shouldCastTrue] = shouldCastTrue
        // if the prop needs boolean casting or default value
        if (shouldCast || hasOwn(prop, 'default')) {
          needCastKeys.push(normalizedKey)
        }
      }
    }
  }

  const res: NormalizedPropsOptions = [normalized, needCastKeys]
  if (isObject(comp)) {
    cache.set(comp, res)
  }
  return res
}

function validatePropName(key: string) {
  if (key[0] !== '$' && !isReservedProp(key)) {
    return true
  } else if (__DEV__) {
    warn(`Invalid prop name: "${key}" is a reserved property.`)
  }
  return false
}

// dev only
// use function string name to check type constructors
// so that it works across vms / iframes.
function getType(ctor: Prop<any> | null): string {
  // Early return for null to avoid unnecessary computations
  if (ctor === null) {
    return 'null'
  }

  // Avoid using regex for common cases by checking the type directly
  if (typeof ctor === 'function') {
    // Using name property to avoid converting function to string
    return ctor.name || ''
  } else if (typeof ctor === 'object') {
    // Attempting to directly access constructor name if possible
    const name = ctor.constructor && ctor.constructor.name
    return name || ''
  }

  // Fallback for other types (though they're less likely to have meaningful names here)
  return ''
}

<<<<<<< HEAD
function isSameType(a: Prop<any> | null, b: Prop<any> | null): boolean {
  return getType(a) === getType(b)
}

function getTypeIndex(
  type: Prop<any>,
  expectedTypes: PropType<any> | void | null | true,
): number {
  if (isArray(expectedTypes)) {
    return expectedTypes.findIndex(t => isSameType(t, type))
  } else if (isFunction(expectedTypes)) {
    return isSameType(expectedTypes, type) ? 0 : -1
  }
  return -1
}

=======
>>>>>>> 0b8ba632
/**
 * dev only
 */
function validateProps(
  rawProps: Data,
  props: Data,
  instance: ComponentInternalInstance,
) {
  const resolvedValues = toRaw(props)
  const options = instance.propsOptions[0]
  for (const key in options) {
    let opt = options[key]
    if (opt == null) continue
    validateProp(
      key,
      resolvedValues[key],
      opt,
      __DEV__ ? shallowReadonly(resolvedValues) : resolvedValues,
      !hasOwn(rawProps, key) && !hasOwn(rawProps, hyphenate(key)),
    )
  }
}

/**
 * dev only
 */
function validateProp(
  name: string,
  value: unknown,
  prop: PropOptions,
  props: Data,
  isAbsent: boolean,
) {
  const { type, required, validator, skipCheck } = prop
  // required!
  if (required && isAbsent) {
    warn('Missing required prop: "' + name + '"')
    return
  }
  // missing but optional
  if (value == null && !required) {
    return
  }
  // type check
  if (type != null && type !== true && !skipCheck) {
    let isValid = false
    const types = isArray(type) ? type : [type]
    const expectedTypes = []
    // value is valid as long as one of the specified types match
    for (let i = 0; i < types.length && !isValid; i++) {
      const { valid, expectedType } = assertType(value, types[i])
      expectedTypes.push(expectedType || '')
      isValid = valid
    }
    if (!isValid) {
      warn(getInvalidTypeMessage(name, value, expectedTypes))
      return
    }
  }
  // custom validator
  if (validator && !validator(value, props)) {
    warn('Invalid prop: custom validator check failed for prop "' + name + '".')
  }
}

const isSimpleType = /*#__PURE__*/ makeMap(
  'String,Number,Boolean,Function,Symbol,BigInt',
)

type AssertionResult = {
  valid: boolean
  expectedType: string
}

/**
 * dev only
 */
function assertType(
  value: unknown,
  type: PropConstructor | null,
): AssertionResult {
  let valid
  const expectedType = getType(type)
  if (expectedType === 'null') {
    valid = value === null
  } else if (isSimpleType(expectedType)) {
    const t = typeof value
    valid = t === expectedType.toLowerCase()
    // for primitive wrapper objects
    if (!valid && t === 'object') {
      valid = value instanceof (type as PropConstructor)
    }
  } else if (expectedType === 'Object') {
    valid = isObject(value)
  } else if (expectedType === 'Array') {
    valid = isArray(value)
  } else {
    valid = value instanceof (type as PropConstructor)
  }
  return {
    valid,
    expectedType,
  }
}

/**
 * dev only
 */
function getInvalidTypeMessage(
  name: string,
  value: unknown,
  expectedTypes: string[],
): string {
  if (expectedTypes.length === 0) {
    return (
      `Prop type [] for prop "${name}" won't match anything.` +
      ` Did you mean to use type Array instead?`
    )
  }
  let message =
    `Invalid prop: type check failed for prop "${name}".` +
    ` Expected ${expectedTypes.map(capitalize).join(' | ')}`
  const expectedType = expectedTypes[0]
  const receivedType = toRawType(value)
  const expectedValue = styleValue(value, expectedType)
  const receivedValue = styleValue(value, receivedType)
  // check if we need to specify expected value
  if (
    expectedTypes.length === 1 &&
    isExplicable(expectedType) &&
    !isBoolean(expectedType, receivedType)
  ) {
    message += ` with value ${expectedValue}`
  }
  message += `, got ${receivedType} `
  // check if we need to specify received value
  if (isExplicable(receivedType)) {
    message += `with value ${receivedValue}.`
  }
  return message
}

/**
 * dev only
 */
function styleValue(value: unknown, type: string): string {
  if (type === 'String') {
    return `"${value}"`
  } else if (type === 'Number') {
    return `${Number(value)}`
  } else {
    return `${value}`
  }
}

/**
 * dev only
 */
function isExplicable(type: string): boolean {
  const explicitTypes = ['string', 'number', 'boolean']
  return explicitTypes.some(elem => type.toLowerCase() === elem)
}

/**
 * dev only
 */
function isBoolean(...args: string[]): boolean {
  return args.some(elem => elem.toLowerCase() === 'boolean')
}<|MERGE_RESOLUTION|>--- conflicted
+++ resolved
@@ -638,25 +638,6 @@
   return ''
 }
 
-<<<<<<< HEAD
-function isSameType(a: Prop<any> | null, b: Prop<any> | null): boolean {
-  return getType(a) === getType(b)
-}
-
-function getTypeIndex(
-  type: Prop<any>,
-  expectedTypes: PropType<any> | void | null | true,
-): number {
-  if (isArray(expectedTypes)) {
-    return expectedTypes.findIndex(t => isSameType(t, type))
-  } else if (isFunction(expectedTypes)) {
-    return isSameType(expectedTypes, type) ? 0 : -1
-  }
-  return -1
-}
-
-=======
->>>>>>> 0b8ba632
 /**
  * dev only
  */
