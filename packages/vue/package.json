{
  "name": "vue",
<<<<<<< HEAD
  "version": "3.4.0-alpha.1",
=======
  "version": "3.3.8",
>>>>>>> fc772dbf
  "description": "The progressive JavaScript framework for building modern web UI.",
  "main": "index.js",
  "module": "dist/vue.runtime.esm-bundler.js",
  "types": "dist/vue.d.ts",
  "unpkg": "dist/vue.global.js",
  "jsdelivr": "dist/vue.global.js",
  "files": [
    "index.js",
    "index.mjs",
    "dist",
    "compiler-sfc",
    "server-renderer",
    "jsx-runtime",
    "jsx.d.ts",
    "macros.d.ts",
    "macros-global.d.ts",
    "ref-macros.d.ts"
  ],
  "exports": {
    ".": {
      "import": {
        "types": "./dist/vue.d.mts",
        "node": "./index.mjs",
        "default": "./dist/vue.runtime.esm-bundler.js"
      },
      "require": {
        "types": "./dist/vue.d.ts",
        "default": "./index.js"
      }
    },
    "./server-renderer": {
      "import": {
        "types": "./server-renderer/index.d.mts",
        "default": "./server-renderer/index.mjs"
      },
      "require": {
        "types": "./server-renderer/index.d.ts",
        "default": "./server-renderer/index.js"
      }
    },
    "./compiler-sfc": {
      "import": {
        "types": "./compiler-sfc/index.d.mts",
        "browser": "./compiler-sfc/index.browser.mjs",
        "default": "./compiler-sfc/index.mjs"
      },
      "require": {
        "types": "./compiler-sfc/index.d.ts",
        "browser": "./compiler-sfc/index.browser.js",
        "default": "./compiler-sfc/index.js"
      }
    },
    "./jsx-runtime": {
      "types": "./jsx-runtime/index.d.ts",
      "import": "./jsx-runtime/index.mjs",
      "require": "./jsx-runtime/index.js"
    },
    "./jsx-dev-runtime": {
      "types": "./jsx-runtime/index.d.ts",
      "import": "./jsx-runtime/index.mjs",
      "require": "./jsx-runtime/index.js"
    },
    "./jsx": "./jsx.d.ts",
    "./dist/*": "./dist/*",
    "./package.json": "./package.json",
    "./macros": "./macros.d.ts",
    "./macros-global": "./macros-global.d.ts",
    "./ref-macros": "./ref-macros.d.ts"
  },
  "buildOptions": {
    "name": "Vue",
    "formats": [
      "esm-bundler",
      "esm-bundler-runtime",
      "cjs",
      "global",
      "global-runtime",
      "esm-browser",
      "esm-browser-runtime"
    ]
  },
  "repository": {
    "type": "git",
    "url": "git+https://github.com/vuejs/core.git"
  },
  "keywords": [
    "vue"
  ],
  "author": "Evan You",
  "license": "MIT",
  "bugs": {
    "url": "https://github.com/vuejs/core/issues"
  },
  "homepage": "https://github.com/vuejs/core/tree/main/packages/vue#readme",
  "dependencies": {
<<<<<<< HEAD
    "@vue/shared": "3.4.0-alpha.1",
    "@vue/compiler-dom": "3.4.0-alpha.1",
    "@vue/runtime-dom": "3.4.0-alpha.1",
    "@vue/compiler-sfc": "3.4.0-alpha.1",
    "@vue/server-renderer": "3.4.0-alpha.1"
=======
    "@vue/shared": "workspace:*",
    "@vue/compiler-dom": "workspace:*",
    "@vue/runtime-dom": "workspace:*",
    "@vue/compiler-sfc": "workspace:*",
    "@vue/server-renderer": "workspace:*"
>>>>>>> fc772dbf
  },
  "peerDependencies": {
    "typescript": "*"
  },
  "peerDependenciesMeta": {
    "typescript": {
      "optional": true
    }
  }
}<|MERGE_RESOLUTION|>--- conflicted
+++ resolved
@@ -1,10 +1,6 @@
 {
   "name": "vue",
-<<<<<<< HEAD
   "version": "3.4.0-alpha.1",
-=======
-  "version": "3.3.8",
->>>>>>> fc772dbf
   "description": "The progressive JavaScript framework for building modern web UI.",
   "main": "index.js",
   "module": "dist/vue.runtime.esm-bundler.js",
@@ -100,19 +96,11 @@
   },
   "homepage": "https://github.com/vuejs/core/tree/main/packages/vue#readme",
   "dependencies": {
-<<<<<<< HEAD
-    "@vue/shared": "3.4.0-alpha.1",
-    "@vue/compiler-dom": "3.4.0-alpha.1",
-    "@vue/runtime-dom": "3.4.0-alpha.1",
-    "@vue/compiler-sfc": "3.4.0-alpha.1",
-    "@vue/server-renderer": "3.4.0-alpha.1"
-=======
     "@vue/shared": "workspace:*",
     "@vue/compiler-dom": "workspace:*",
     "@vue/runtime-dom": "workspace:*",
     "@vue/compiler-sfc": "workspace:*",
     "@vue/server-renderer": "workspace:*"
->>>>>>> fc772dbf
   },
   "peerDependencies": {
     "typescript": "*"
