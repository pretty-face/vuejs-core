{
  "name": "@vue/compiler-core",
<<<<<<< HEAD
  "version": "3.4.0-alpha.1",
=======
  "version": "3.3.8",
>>>>>>> fc772dbf
  "description": "@vue/compiler-core",
  "main": "index.js",
  "module": "dist/compiler-core.esm-bundler.js",
  "types": "dist/compiler-core.d.ts",
  "files": [
    "index.js",
    "dist"
  ],
  "buildOptions": {
    "name": "VueCompilerCore",
    "compat": true,
    "formats": [
      "esm-bundler",
      "cjs"
    ]
  },
  "repository": {
    "type": "git",
    "url": "git+https://github.com/vuejs/core.git",
    "directory": "packages/compiler-core"
  },
  "keywords": [
    "vue"
  ],
  "author": "Evan You",
  "license": "MIT",
  "bugs": {
    "url": "https://github.com/vuejs/core/issues"
  },
  "homepage": "https://github.com/vuejs/core/tree/main/packages/compiler-core#readme",
  "dependencies": {
<<<<<<< HEAD
    "@babel/parser": "^7.23.0",
    "@vue/shared": "3.4.0-alpha.1",
=======
    "@babel/parser": "^7.23.3",
    "@vue/shared": "workspace:*",
>>>>>>> fc772dbf
    "estree-walker": "^2.0.2",
    "source-map-js": "^1.0.2"
  },
  "devDependencies": {
    "@babel/types": "^7.23.3"
  }
}<|MERGE_RESOLUTION|>--- conflicted
+++ resolved
@@ -1,10 +1,6 @@
 {
   "name": "@vue/compiler-core",
-<<<<<<< HEAD
   "version": "3.4.0-alpha.1",
-=======
-  "version": "3.3.8",
->>>>>>> fc772dbf
   "description": "@vue/compiler-core",
   "main": "index.js",
   "module": "dist/compiler-core.esm-bundler.js",
@@ -36,13 +32,8 @@
   },
   "homepage": "https://github.com/vuejs/core/tree/main/packages/compiler-core#readme",
   "dependencies": {
-<<<<<<< HEAD
-    "@babel/parser": "^7.23.0",
-    "@vue/shared": "3.4.0-alpha.1",
-=======
     "@babel/parser": "^7.23.3",
     "@vue/shared": "workspace:*",
->>>>>>> fc772dbf
     "estree-walker": "^2.0.2",
     "source-map-js": "^1.0.2"
   },
